--- conflicted
+++ resolved
@@ -11,21 +11,20 @@
   ( observe1
   , observe
   , observeNP
-<<<<<<< HEAD
-=======
   , instrument
   , entangle
->>>>>>> ef0d8fe8
   ) where
 
 import Data.Bifunctor
 import Data.Functor.Product
+import Data.Functor.Compose
+import Data.IORef
+import System.IO.Unsafe (unsafePerformIO, unsafeInterleaveIO)
 
 import Generics.SOP hiding (Shape, Compose)
 
 import Test.StrictCheck.Curry hiding (curry, uncurry)
 import Test.StrictCheck.Shaped
-import Test.StrictCheck.Observe.Unsafe
 import Test.StrictCheck.Demand
 
 
@@ -56,23 +55,11 @@
 -- This tells us that our context did indeed evaluate the result of @reverse@
 -- to force only its first constructor, and that doing so required the entire
 -- spine of the list to be evaluated, but did not evaluate any of its elements.
-<<<<<<< HEAD
-{-# NOINLINE observe1 #-}
-=======
-
->>>>>>> ef0d8fe8
+
 observe1
   :: (Shaped a, Shaped b)
   => (b -> ()) -> (a -> b) -> a -> (Demand b, Demand a)
 observe1 context function input =
-<<<<<<< HEAD
-  let (input', inputD)  =
-        entangleShape input              -- (1)
-      (result', resultD) =
-        entangleShape (function input')  -- (2)
-  in let !_ = context result'            -- (3)
-  in (resultD, inputD)                   -- (4)
-=======
   -- Using unsafePerformIO here and in observeNP is safe, as the result of the
   -- IO action only depends on it's inputs and has no side-effects.
   unsafePerformIO $ do
@@ -89,7 +76,6 @@
     -- (3) evaluates the instrumented result of the function in the context, and
     -- (4) returns the observed demands on the result and the input.
 
->>>>>>> ef0d8fe8
 
 -- | Observe the demand behavior
 --
@@ -106,11 +92,7 @@
 --
 -- This is mostly useful for implementing the internals of StrictCheck;
 -- 'observe' is more ergonomic for exploration by end-users.
-<<<<<<< HEAD
-{-# NOINLINE observeNP #-}
-=======
-
->>>>>>> ef0d8fe8
+
 observeNP
   :: (All Shaped inputs, Shaped result)
   => (result -> ())
@@ -119,19 +101,6 @@
   -> ( Demand result
      , NP Demand inputs )
 observeNP context function inputs =
-<<<<<<< HEAD
-  let entangled =
-        hcliftA
-          (Proxy @Shaped)
-          (uncurry Pair . first I . entangleShape . unI)
-          inputs
-      (inputs', inputsD) =
-        (hliftA (\(Pair r _) -> r) entangled,
-          hliftA (\(Pair _ l) -> l) entangled)
-      (result', resultD) = entangleShape (function inputs')
-  in let !_ = context result'
-  in (resultD, inputsD)
-=======
   -- NOTE: See the comment in observe1 about the safety of unsafePerformIO here.
   unsafePerformIO $ do
     -- This function works identically to observe1, except it has more
@@ -157,7 +126,6 @@
     -- (4) return the resultant observed demands
     (,) <$> resultD <*> inputsD
 
->>>>>>> ef0d8fe8
 
 -- | Observe the demand behavior
 --
@@ -201,9 +169,6 @@
 observe context function =
   curryAll (observeNP context (uncurryAll function))
 
-<<<<<<< HEAD
--- NOTE: We don't need a NOINLINE annotation here because this wraps observeNP.
-=======
 
 --------------------------------------------------------
 -- Instrumenting values to determine their evaluation --
@@ -282,5 +247,4 @@
 
 -- Auxiliary functor for the traversal in 'instrument'
 data WithDemand a
-  = WithDemand { demanded :: a, getDemand :: IO (Demand a) }
->>>>>>> ef0d8fe8
+  = WithDemand { demanded :: a, getDemand :: IO (Demand a) }